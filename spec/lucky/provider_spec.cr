require "../spec_helper"
require "lucky"

class LuckyProviderSpec::Index < Lucky::Action
  default_format :text

  get "/:id" do
    plain_text "hello world"
  end
end

require "../../src/openapi-generator/providers/lucky.cr"

describe OpenAPI::Generator::RoutesProvider::Lucky do
  it "should correctly detect routes and map them with the controller method" do
    provider = OpenAPI::Generator::RoutesProvider::Lucky.new
<<<<<<< HEAD
    route_mappings = provider.route_mappings
    route_mappings.sort.should eq [
      # from the helper spec file
      {"post", "/hello", "LuckyHelperSpec::Index", [] of String},
      # from this spec file
      {"get", "/{id}", "LuckyProviderSpec::Index", ["id"]},
    ].sort
=======
    route_mappings = provider.route_mappings.sort { |a, b|
      comparison = a[0] <=> b[0]
      comparison == 0 ? a[1] <=> b[1] : comparison
    }
    # from the helper spec file + this spec file
    route_mappings.should eq [
      {"get", "/{id}", "LuckyProviderSpec::Index", ["id"]},
      {"post", "/hello", "LuckyHelperSpec::Index", [] of String},
    ]
>>>>>>> f9769fa3
  end
end<|MERGE_RESOLUTION|>--- conflicted
+++ resolved
@@ -14,15 +14,6 @@
 describe OpenAPI::Generator::RoutesProvider::Lucky do
   it "should correctly detect routes and map them with the controller method" do
     provider = OpenAPI::Generator::RoutesProvider::Lucky.new
-<<<<<<< HEAD
-    route_mappings = provider.route_mappings
-    route_mappings.sort.should eq [
-      # from the helper spec file
-      {"post", "/hello", "LuckyHelperSpec::Index", [] of String},
-      # from this spec file
-      {"get", "/{id}", "LuckyProviderSpec::Index", ["id"]},
-    ].sort
-=======
     route_mappings = provider.route_mappings.sort { |a, b|
       comparison = a[0] <=> b[0]
       comparison == 0 ? a[1] <=> b[1] : comparison
@@ -32,6 +23,5 @@
       {"get", "/{id}", "LuckyProviderSpec::Index", ["id"]},
       {"post", "/hello", "LuckyHelperSpec::Index", [] of String},
     ]
->>>>>>> f9769fa3
   end
 end