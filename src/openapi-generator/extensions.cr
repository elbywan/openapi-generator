# :nodoc:
# Define a `self.to_openapi_schema` method for the Array class.
class Array(T)
  # Converts an Array to an OpenAPI schema.
  def self.to_openapi_schema
    schema_items = uninitialized OpenAPI::Schema | OpenAPI::Reference

    {% begin %}
      {% array_types = T.union_types %}

      ::OpenAPI::Generator::Serializable.generate_schema(
        schema_items,
        types: {{array_types}},
      )
    {% end %}

    OpenAPI::Schema.new(
      type: "array",
      items: schema_items
    )
  end
end

# :nodoc:
# Define a `self.to_openapi_schema` method for the Tuple struct.
#
# OpenAPI 3.0 does not support tuples (3.1 does), so we serialize it into a fixed bounds array.
# see: https://github.com/OAI/OpenAPI-Specification/issues/1026
struct Tuple
  def self.to_openapi_schema
    schema_items = uninitialized OpenAPI::Schema | OpenAPI::Reference

    {% begin %}
      {% types = [] of Types %}
      {% for i in 0...T.size %}
        {% for t in T[i].union_types %}
          {% types << t %}
        {% end %}
      {% end %}

      ::OpenAPI::Generator::Serializable.generate_schema(
        schema_items,
        types: {{ types }},
      )
    {% end %}

    OpenAPI::Schema.new(
      type: "array",
      items: schema_items,
      min_items: {{ T.size }},
      max_items: {{ T.size }}
    )
  end
end

# :nodoc:
# Define a `self.to_openapi_schema` method for the Hash class.
class Hash(K, V)
  # Returns the OpenAPI schema associated with the Hash.
  def self.to_openapi_schema
    additional_properties = uninitialized (OpenAPI::Schema | OpenAPI::Reference | Bool)?

    {% begin %}
      {% value_types = V.union_types %}

      ::OpenAPI::Generator::Serializable.generate_schema(
        additional_properties,
        types: {{value_types}},
      )
    {% end %}

    OpenAPI::Schema.new(
      type: "object",
      additional_properties: additional_properties
    )
  end
end

# :nodoc:
# Define a `self.to_openapi_schema` method for the NamedTuple struct.
struct NamedTuple
  # Returns the OpenAPI schema associated with the NamedTuple.
  def self.to_openapi_schema
    schema = OpenAPI::Schema.new(
      type: "object",
      properties: Hash(String, (OpenAPI::Schema | OpenAPI::Reference)).new,
      required: [] of String
    )

    {% begin %}
      {% for key, value in T %}
        {% types = value.union_types %}
        ::OpenAPI::Generator::Serializable.generate_schema(
          schema,
          types: {{types}},
          schema_key: {{key}}
        )
      {% end %}
    {% end %}

    schema
  end
end

# :nodoc:
class String
  # :nodoc:
  def self.to_openapi_schema
    OpenAPI::Schema.new(
      type: "string"
    )
  end
end

# :nodoc:
abstract struct Number
  # :nodoc:
  def self.to_openapi_schema
    OpenAPI::Schema.new(
      type: "number"
    )
  end
end

# :nodoc:
abstract struct Int
  # :nodoc:
  def self.to_openapi_schema
    OpenAPI::Schema.new(
      type: "integer"
    )
  end
end

# :nodoc:
struct Bool
  # :nodoc:
  def self.to_openapi_schema
    OpenAPI::Schema.new(
      type: "boolean"
    )
  end
end

# :nodoc:
<<<<<<< HEAD
# Define a `self.to_openapi_schema` method for the enum.
struct Enum
  def self.to_openapi_schema
    OpenAPI::Schema.new(
      title: {{@type.name.id.stringify.split("::").join("_")}},
      type: "integer",
      enum: self.values.map(&.to_i)
=======
# Define a `self.to_openapi_schema` method for the Time struct.
struct Time
  # Converts a Time data to an OpenAPI date-time format.
  # https://swagger.io/docs/specification/data-models/data-types/
  # :nodoc:
  def self.to_openapi_schema
    OpenAPI::Schema.new(
      type: "string",
      format: "date-time"
>>>>>>> 39b0753c
    )
  end
end

module OpenAPI
  # :nodoc:
  # Used to declare path parameters.
  struct Operation
    setter parameters
  end

  # :nodoc:
  class Schema
    setter read_only
    setter write_only
  end

  # :nodoc:
  struct Response
    setter content
  end

  # :nodoc:
  struct Components
    setter schemas
  end
end<|MERGE_RESOLUTION|>--- conflicted
+++ resolved
@@ -143,7 +143,6 @@
 end
 
 # :nodoc:
-<<<<<<< HEAD
 # Define a `self.to_openapi_schema` method for the enum.
 struct Enum
   def self.to_openapi_schema
@@ -151,7 +150,10 @@
       title: {{@type.name.id.stringify.split("::").join("_")}},
       type: "integer",
       enum: self.values.map(&.to_i)
-=======
+    )
+  end
+end
+
 # Define a `self.to_openapi_schema` method for the Time struct.
 struct Time
   # Converts a Time data to an OpenAPI date-time format.
@@ -161,7 +163,6 @@
     OpenAPI::Schema.new(
       type: "string",
       format: "date-time"
->>>>>>> 39b0753c
     )
   end
 end
