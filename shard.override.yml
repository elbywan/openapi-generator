dependencies:
  teeplate:
    github: luckyframework/teeplate
  shell-table:
    github: jwaldrip/shell-table.cr
<<<<<<< HEAD
=======
    branch: master
  inflector:
    github: phoffer/inflector.cr
>>>>>>> 9a23f5d8
    branch: master<|MERGE_RESOLUTION|>--- conflicted
+++ resolved
@@ -3,10 +3,7 @@
     github: luckyframework/teeplate
   shell-table:
     github: jwaldrip/shell-table.cr
-<<<<<<< HEAD
-=======
     branch: master
   inflector:
     github: phoffer/inflector.cr
->>>>>>> 9a23f5d8
     branch: master