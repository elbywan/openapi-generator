--- conflicted
+++ resolved
@@ -62,7 +62,6 @@
     end
   end
 
-<<<<<<< HEAD
   @[OpenAPI(
     <<-YAML
       summary: Destroy route
@@ -96,7 +95,8 @@
   )]
   def get_alt_route
     previous_def
-=======
+  end
+
   @[OpenAPI(dependencies: {create})]
   private def create_helper
     {
@@ -105,7 +105,6 @@
       param(with_default : String = "default_value", "A mandatory query parameter with default"),
       param(with_default_nillable : String? = "default_value_nillable", "An optional query parameter with default"),
     }
->>>>>>> f9769fa3
   end
 end
 
