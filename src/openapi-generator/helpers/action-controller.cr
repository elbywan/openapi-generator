require "action-controller"
require "json"
require "http"
require "http-params-serializable"
require "http-params-serializable/ext"

class HTTP::Params::Serializable::ParamMissingError
  # Raised when a param is not nilable and missing from the query.
  def initialize(param : String)
    super("Parameter #{param} is missing")
  end
end

# Helpers that can be used inside an [ActionController](https://amberframework.org/) Controller to enable inference
# and ensure that the code matches the contract defined in the generated OpenAPI document.
#
# Include this module inside a Controller class to add various macros that you can use to make the generator
# infer some properties of the OpenAPI declaration.
#
# - `body_as` can infer request body types and schemas.
# - `respond_with` can infer responses types and schemas.
# - `param` can infer query parameters.
#
# Please note, you cannot add annotation on top of macros. Therefore for custom routes with the syntax of i.e.
#
# get "/example", :example do
#   render json: "example"
# end
#
# Please re-declare the method of the route and add the annotation correspondingly
#
# @[OpenAPI](
#   <<-YAML
#     summary: example route
#   YAML
# )
# def example
#   previous_def
# end
#
# For custom route without predefined name, the method is automatically created with the HTTP verb followed by the route
#
# get "/alternative" do
#   render json: "alternative"
# end
#
# @[OpenAPI](
#   <<-YAML
#     summary: alternative route
#   YAML
# )
# def get_alternative
#   previous_def
# end
#
# NOTE: Do not forget to call `bootstrap` once before calling `OpenAPI::Generator.generate`.
#
# ```
# require "json"
# require "openapi-generator/helpers/action-controller"
#
# class HelloPayloadController < ActionController::Base
#   include ::OpenAPI::Generator::Controller
#   include ::OpenAPI::Generator::Helpers::ActionController
#
#   @[OpenAPI(
#     <<-YAML
#       summary: Sends a hello payload
#     YAML
#   )]
#   def index
#     # Infers query parameters.
#     param mandatory : String, description: "A mandatory query parameter"
#     param optional : String?, description: "An optional query parameter"
#
#     # Infers request body.
#     body_as Payload?, description: "The request payload."
#
#     # Infers responses.
#     respond_with 200, description: "A hello payload." do
#       json Payload.new, type: Payload
#       xml "<hello></hello>", type: String
#     end
#     respond_with 201, description: "A good morning message." do
#       text "Good morning.", type: String
#     end
#     respond_with 400 do
#       text "Ouch.", type: String
#     end
#   end
# end
#
# class Payload
#   include JSON::Serializable
#   extend OpenAPI::Generator::Serializable
#
#   def initialize(@hello : String = "world")
#   end
# end
#
# ActionController::Server.configure do
#   routes :api do
#     route "get", "/hello", HelloPayloadController, :index
#   end
# end
#
# OpenAPI::Generator::Helpers::ActionController.bootstrap
# OpenAPI::Generator.generate(OpenAPI::Generator::RoutesProvider::ActionController.new)
# ```
#
# Will produce:
#
# ```yaml
# ---
# openapi: 3.0.1
# info:
#   title: Test
#   version: 0.0.1
# paths:
#   /hello:
#     get:
#       summary: Sends a hello payload
#       parameters:
#       - name: mandatory
#         in: query
#         description: A mandatory query parameter
#         required: true
#         schema:
#           type: string
#       - name: optional
#         in: query
#         description: An optional query parameter
#         required: false
#         schema:
#           type: string
#       requestBody:
#         description: The request payload.
#         content:
#           application/json:
#             schema:
#               allOf:
#               - $ref: '#/components/schemas/Payload'
#         required: false
#       responses:
#         "200":
#           description: A hello payload?
#           content:
#             application/json:
#               schema:
#                 allOf:
#                 - $ref: '#/components/schemas/Payload'
#             application/xml:
#               schema:
#                 type: string
#         "201":
#           description: A good morning message.
#           content:
#             text/plain:
#               schema:
#                 type: string
#         "400":
#           description: Bad Request
#           content:
#             text/plain:
#               schema:
#                 type: string
# components:
#   schemas:
#     Payload:
#       required:
#       - hello
#       type: object
#       properties:
#         hello:
#           type: string
#   responses: {}
#   parameters: {}
#   examples: {}
#   requestBodies: {}
#   headers: {}
#   securitySchemes: {}
#   links: {}
#   callbacks: {}
# ```
module OpenAPI::Generator::Helpers::ActionController
  # :nodoc:
  alias ControllerResponsesValue = Hash(Int32, {OpenAPI::Response, Hash(String, OpenAPI::Schema)}) | Hash(Int32, {OpenAPI::Response, Nil}) | Hash(Int32, Tuple(OpenAPI::Response, Hash(String, OpenAPI::Schema) | Nil))

  # :nodoc:
  CONTROLLER_RESPONSES = {} of String => ControllerResponsesValue
  # :nodoc:
  HASH_ITEM_REF = [] of {Int32, OpenAPI::Response}
  # :nodoc:
  TYPE_REF = [] of String
  # :nodoc:
  QP_LIST = {} of String => Array(OpenAPI::Parameter)
  # :nodoc:
  BODY_LIST = {} of String => {OpenAPI::RequestBody, Hash(String, OpenAPI::Schema)}
  # :nodoc:
  ENTRY_POINT = [nil]

  macro included
    macro finished
      # Override annotated methods and mark them as the entry point of the controller.
      # When nested methods are called OpenAPI related macros will then properly identify
      # and associate OpenAPI items with this entry point.
      {% verbatim do %}
        {% for method in @type.methods %}
          {% ann = method.annotation(OpenAPI) %}
          {% if ann %}
            {% visibility = method.visibility != :public ? method.visibility.id : "" %}
            {% name = method.name.id %}
            {% splat_index = method.splat_index %}
            {%
              args = method.args.map_with_index { |arg, index|
                index == splat_index ? "*#{arg}".id : arg.id
              }
              if double_splat = method.double_splat && "**#{method.double_splat}".id
                args << double_splat
              end
              if block_arg = method.block_arg
                args << "&#{block_arg}".id
              end
              args = args.join(',').id
            %}
            {% return_type = method.return_type && ": #{method.return_type}".id %}
            {% definition = "def #{name}(#{args})#{return_type}" %}
            {{visibility.id}} {{definition.id}}
              \{% ENTRY_POINT[0] = {{name.stringify}} %}
              previous_def
              \{% ENTRY_POINT[0] = nil %}
            end
          {% end %}
        {% end %}
      {% end %}
    end
  end

  # Fetch a query parameter and register it in the OpenAPI operation related to the controller method.
  #
  # ```
  # param name : String = "default", "A user name."
  # ```
  macro param(declaration, description, multiple = false, schema = nil, **args)
    {% name = declaration.var.stringify %}

    {% default_value = (declaration.value || declaration.value == false) ? declaration.value : nil %}

    {% raw_type = declaration.type ? declaration.type.resolve : String %}
    {% nillable = !raw_type.union_types.includes?(Nil) %}
    {% type = raw_type.union_types.reject(&.== Nil).first %}

    _params(
      name: {{name}},
      default_value: {{default_value}},
      type: {{raw_type}},
      param: ::OpenAPI::Generator::Helpers::ActionController.init_openapi_parameter(
        name: {{name}},
        "in": "query",
        required: {{nillable}},
        schema: {% if schema %}{{schema}}{% elsif multiple %}::OpenAPI::Schema.new(
          type: "array",
          items: {{type}}.to_openapi_schema,
        ){% else %}{{type}}.to_openapi_schema{% end %},
        description: {{description}},
        {{**args}}
      ),
      required: {{nillable}},
      multiple: {{multiple}}
    )
  end

  # :nodoc:
  private macro _params(name, default_value, type, param, required = true, multiple = false)
    {% qp_list = ::OpenAPI::Generator::Helpers::ActionController::QP_LIST %}
    {% def_name = ENTRY_POINT[0] || @def.name %}
    {% method_name = "#{@type}::#{def_name.id}" %}
    {% unless qp_list.keys.includes? method_name %}
      {% qp_list[method_name] = [] of OpenAPI::Parameter %}
    {% end %}
    {% qp_list[method_name] << param %}
    begin
      {% if multiple %}
        %results = params.fetch_all({{name}})
        {% if required %}
          raise NilAssertionError.new if %results.size < 1
        {% end %}
        %results
      {% elsif required %}
        {% if default_value %}
          if params[{{name}}]?
            {{type}}.from_http_param(params[{{name}}])
          else
            {{default_value}}
          end
        {% else %}
          {{type}}.from_http_param(params[{{name}}])
        {% end %}
      {% else %}
        param_result = params[{{name}}]?.try {|p| {{type}}.from_http_param(p)}
        if param_result.nil?
          {{default_value}}
        else
          param_result
        end
      {% end %}
    rescue KeyError
      raise HTTP::Params::Serializable::ParamMissingError.new({{name.stringify}})
    end
  end

  # Extracts and serialize the body from the request and registers it in the OpenAPI operation.
  #
  # ```
  # # This will try to case the body as a SomeClass using the SomeClass.new method and assuming that the payload is a json.
  # body_as SomeClass, description: "Some payload.", content_type: "application/json", constructor: new
  # # The content_type, constructor and description can be omitted.
  # body_as SomeClass
  # ```
  macro body_as(type, description = nil, content_type = "application/json", constructor = :from_json)
    {% non_nil_type = type.resolve.union_types.reject { |t| t == Nil }[0] %}
    body_as(
      request_body: ::OpenAPI::Generator::Helpers::ActionController.init_openapi_request_body(
        description: {{description}},
        required: {{!type.resolve.nilable?}}
      ),
      schema: {{non_nil_type}}.to_openapi_schema,
      content_type: {{content_type}}
    )
    %content = request.body.try &.gets_to_end
    if %content
      ::{{non_nil_type}}.{{constructor.id}}(%content)
    end
  end

  # :nodoc:
  private macro body_as(request_body, schema, content_type)
    {% body_list = ::OpenAPI::Generator::Helpers::ActionController::BODY_LIST %}
    {% def_name = ENTRY_POINT[0] || @def.name %}
    {% method_name = "#{@type}::#{def_name.id}" %}
    {% unless body_list.keys.includes? method_name %}
      {% body_list[method_name] = {request_body, {} of String => OpenAPI::Schema} %}
    {% end %}
    {% body_list[method_name][1][content_type] = schema %}
  end

  # :nodoc:
  def self.init_openapi_parameter(**args)
    ::OpenAPI::Parameter.new(**args)
  end

  # :nodoc:
  def self.init_openapi_response(description, headers, links, code)
    description = description || HTTP::Status.new(code).description || "#{code}"
    ::OpenAPI::Response.new(
      description: description,
      headers: headers,
      links: links,
      content: nil
    )
  end

  # :nodoc:
  def self.init_openapi_request_body(description, required)
    ::OpenAPI::RequestBody.new(
      description: description,
      required: required,
      content: {} of String => OpenAPI::MediaType
    )
  end

  module ::ActionController::Responders
    {% for method_name, content_type in MIME_TYPES %}
      macro {{method_name.id}}(body, type = nil, schema = nil, &block : IO -> Nil)
        {{method_name}}(
          schema: \{% if schema %}\{{schema}}\{%elsif type%}\{{type}}.to_openapi_schema\{% else %}::OpenAPI::Schema.new\{%end%},
          content_type: {{content_type}}
        )
        {{method_name}}(obj: \{{body}}\{% if type %}.as(\{{type}})\{% end %})
      end

      macro {{method_name.id}}(schema, content_type)
        \{% hash_ref = ::OpenAPI::Generator::Helpers::ActionController::HASH_ITEM_REF[0] %}
        \{% code = hash_ref[0] %}
        \{% response = hash_ref[1] %}
        \{% type_name = ::OpenAPI::Generator::Helpers::ActionController::TYPE_REF[0] %}
        \{% controller_responses = ::OpenAPI::Generator::Helpers::ActionController::CONTROLLER_RESPONSES %}
        \{% method_name = type_name + "::#{@def.name}" %}
        \{% unless controller_responses[method_name] %}
          \{% controller_responses[method_name] = {} of Int32 => Hash(String, {OpenAPI::Response, Hash(String, OpenAPI::Schema)}) %}
        \{% end %}
        \{% unless controller_responses[method_name][code] %}
          \{% controller_responses[method_name][code] = {response, {} of String => OpenAPI::Schema} %}
        \{% end %}
        \{% controller_responses[method_name][code][1][content_type] = schema %}
      end

      # :nodoc:
      macro render(status_code, head, json, yaml, xml, html, text, binary, template, partial, layout, response, type, schema)
        \{% ::OpenAPI::Generator::Helpers::ActionController::HASH_ITEM_REF.clear %}
        \{% ::OpenAPI::Generator::Helpers::ActionController::TYPE_REF.clear %}
        \{% ::OpenAPI::Generator::Helpers::ActionController::HASH_ITEM_REF << {status_code, response} %}
        \{% ::OpenAPI::Generator::Helpers::ActionController::TYPE_REF << @type.stringify %}

        \{% if !json.is_a? Path %}
          json(
            schema: \{% if schema %}\{{schema}}\{%elsif type%}\{{type}}.to_openapi_schema\{% else %}::OpenAPI::Schema.new\{%end%},
            content_type: {{content_type}}
          )
        \{% end %}

        \{% if !yaml.is_a? Path %}
          yaml(
            schema: \{% if schema %}\{{schema}}\{%elsif type%}\{{type}}.to_openapi_schema\{% else %}::OpenAPI::Schema.new\{%end%},
            content_type: {{content_type}}
          )
        \{% end %}

        \{% if !xml.is_a? Path %}
          xml(
            schema: \{% if schema %}\{{schema}}\{%elsif type%}\{{type}}.to_openapi_schema\{% else %}::OpenAPI::Schema.new\{%end%},
            content_type: {{content_type}}
          )
        \{% end %}

        \{% if !html.is_a? Path %}
          html(
            schema: \{% if schema %}\{{schema}}\{%elsif type%}\{{type}}.to_openapi_schema\{% else %}::OpenAPI::Schema.new\{%end%},
            content_type: {{content_type}}
          )
        \{% end %}

        \{% if !text.is_a? Path %}
          text(
            schema: \{% if schema %}\{{schema}}\{%elsif type%}\{{type}}.to_openapi_schema\{% else %}::OpenAPI::Schema.new\{%end%},
            content_type: {{content_type}}
          )
        \{% end %}

        \{% if !binary.is_a? Path %}
          binary(
            schema: \{% if schema %}\{{schema}}\{%elsif type%}\{{type}}.to_openapi_schema\{% else %}::OpenAPI::Schema.new\{%end%},
            content_type: {{content_type}}
          )
        \{% end %}

        \{% if !template.is_a? Path %}
          template(
            schema: \{% if schema %}\{{schema}}\{%elsif type%}\{{type}}.to_openapi_schema\{% else %}::OpenAPI::Schema.new\{%end%},
            content_type: {{content_type}}
          )
        \{% end %}

        \{% if !partial.is_a? Path %}
          partial(
            schema: \{% if schema %}\{{schema}}\{%elsif type%}\{{type}}.to_openapi_schema\{% else %}::OpenAPI::Schema.new\{%end%},
            content_type: {{content_type}}
          )
        \{% end %}

        render(status: \{{status_code}}, head: \{{head}}, json: \{{json}}, yaml: \{{yaml}}, xml: \{{xml}}, html: \{{html}}, text: \{{text}}, binary: \{{binary}}, template: \{{template}}, partial: \{{partial}}, layout: \{{layout}})
      end
    {% end %}
  end

  # Same as the ActionController method with automatic response inference.
  macro respond_with(code = 200, description = nil, headers = nil, links = nil, &)
    respond_with(code: {{code}}, response: ::OpenAPI::Generator::Helpers::ActionController.init_openapi_response(
      description: {{description}},
      code: {{code}},
      headers: {{headers}},
      links: {{links}}
    )) do
      {{ yield }}
    end
  end

  # :nodoc:
  macro respond_with(code, response, &)
    {% HASH_ITEM_REF.clear %}
    {% TYPE_REF.clear %}
    {% HASH_ITEM_REF << {code, response} %}
    {% TYPE_REF << @type.stringify %}
    respond_with(status: {{ code }}) do
      {{ yield }}
    end
  end

  # Same as the ActionController method with automatic response inference.
  macro render(status_code = :ok, head = Nop, json = Nop, yaml = Nop, xml = Nop, html = Nop, text = Nop, binary = Nop, template = Nop, partial = Nop, layout = nil, description = nil, headers = nil, links = nil, type = nil, schema = nil)
    {% status = status_code.is_a?(SymbolLiteral) ? STATUS_CODES[status_code] : status_code %}

    render(
      status_code: {{status}}, head: {{head}}, json: {{json}}, yaml: {{yaml}}, xml: {{xml}}, html: {{html}}, text: {{text}}, binary: {{binary}}, template: {{template}}, partial: {{partial}}, layout: {{layout}},
      response: ::OpenAPI::Generator::Helpers::ActionController.init_openapi_response(
        description: {{description}},
        code: {{status}},
        headers: {{headers}},
        links: {{links}}
      ), type: {{type}}, schema: {{schema}})
  end

<<<<<<< HEAD
  macro head(code = 200, description = nil, headers = nil, links = nil)
    {% status = code.is_a?(SymbolLiteral) ? STATUS_CODES[code] : code %}

    head(code: {{status}}, response: ::OpenAPI::Generator::Helpers::ActionController.init_openapi_response(
      description: {{description}},
      code: {{status}},
      headers: {{headers}},
      links: {{links}}
    ))
  end

  macro head(code, response)
    {% type_name = @type.stringify %}
    {% controller_responses = ::OpenAPI::Generator::Helpers::ActionController::CONTROLLER_RESPONSES %}
    {% method_name = type_name + "::#{@def.name}" %}
    {% unless controller_responses[method_name] %}
      {% controller_responses[method_name] = {} of Int32 => Hash(String, {OpenAPI::Response, Hash(String, OpenAPI::Schema)}) %}
    {% end %}
    {% unless controller_responses[method_name][code] %}
      {% controller_responses[method_name][code] = {response, nil} %}
    {% end %}

    head(status: {{code}})
  end

  macro redirect_to(path_to, status = :found, description = nil, headers = nil, links = nil)
    {% code = status.is_a?(NumberLiteral) ? status : REDIRECTION_CODES[status] %}

    location_header = ::OpenAPI::Header.new(
      description: "Redirection",
      required: true,
      allow_empty_value: false,
      example: "/example"
    )
    {% if headers == nil %}
      headers = {"Location" => location_header}
    {% else %}
      headers["Location"] = location_header
    {% end %}

    redirect_to(path: {{path_to}}, code: {{code}}, response: ::OpenAPI::Generator::Helpers::ActionController.init_openapi_response(
      description: {{description}},
      headers: {{headers}},
      links: {{links}},
      code: {{code}}
    ))
  end

  macro redirect_to(path, code, response)
    {% type_name = @type.stringify %}
    {% controller_responses = ::OpenAPI::Generator::Helpers::ActionController::CONTROLLER_RESPONSES %}
    {% method_name = type_name + "::#{@def.name}" %}
    {% unless controller_responses[method_name] %}
      {% controller_responses[method_name] = {} of Int32 => Hash(String, {OpenAPI::Response, Hash(String, OpenAPI::Schema)}) %}
    {% end %}
    {% unless controller_responses[method_name][code] %}
      {% controller_responses[method_name][code] = {response, nil} %}
    {% end %}

    redirect_to(path: {{path}}, status: {{code}})
  end

=======
>>>>>>> 9a23f5d8
  # Same as the ActionController method but without specifying any content and with automatic response inference.
  macro respond_without_body(code = 200, description = nil, headers = nil, links = nil)
    respond_without_body(code: {{code}}, response: ::OpenAPI::Generator::Helpers::ActionController.init_openapi_response(
      description: {{description}},
      code: {{code}},
      headers: {{headers}},
      links: {{links}}
    ))
  end

  # :nodoc:
  macro respond_without_body(code, response)
    {% type_name = @type.stringify %}
    {% controller_responses = ::OpenAPI::Generator::Helpers::ActionController::CONTROLLER_RESPONSES %}
    {% def_name = ENTRY_POINT[0] || @def.name %}
    {% method_name = type_name + "::" + def_name.id %}
    {% unless controller_responses[method_name] %}
      {% controller_responses[method_name] = {} of Int32 => Hash(String, {OpenAPI::Response, Hash(String, OpenAPI::Schema)}) %}
    {% end %}
    {% unless controller_responses[method_name][code] %}
      {% controller_responses[method_name][code] = {response, nil} %}
    {% end %}
    response.status_code = {{code}}
    response.close
  end

  # Run this method exactly once before generating the schema to register all the inferred properties.
  def self.bootstrap
    ::ActionController::Server.new(3000, "127.0.0.1")
    ::OpenAPI::Generator::Helpers::ActionController::QP_LIST.each do |method, params|
      openapi_op = ::OpenAPI::Generator::Controller::CONTROLLER_OPS[method]?
      next unless openapi_op
      unless openapi_op["parameters"]?
        openapi_op.as_h[YAML::Any.new "parameters"] = YAML::Any.new([] of YAML::Any)
      end
      params.each do |param|
        openapi_op["parameters"].as_a << YAML.parse(param.to_yaml)
      end
    end

    ::OpenAPI::Generator::Helpers::ActionController::CONTROLLER_RESPONSES.each do |method, responses|
      op = ::OpenAPI::Generator::Controller::CONTROLLER_OPS[method]?
      next unless op
      responses.each do |code, values|
        response, schemas = values
        schemas.try &.each do |content_type, schema|
          unless response.content
            response.content = {} of String => OpenAPI::MediaType
          end
          response.content.try(&.[content_type] = ::OpenAPI::MediaType.new(schema: schema))
        end
        unless op["responses"]?
          op.as_h[YAML::Any.new "responses"] = YAML::Any.new(Hash(YAML::Any, YAML::Any).new)
        end
        original_yaml_response = op["responses"].as_h.find do |(key, value)|
          key.raw.to_s == code.to_s
        end
        if !original_yaml_response
          op["responses"].as_h[YAML::Any.new code.to_s] = YAML.parse response.to_yaml
        else
          unless original_yaml_response[1]["description"]?
            original_yaml_response[1].as_h[YAML::Any.new "description"] = YAML::Any.new ""
          end
          original_response = ::OpenAPI::Response.from_json(original_yaml_response[1].to_json)
          op["responses"].as_h[YAML::Any.new code.to_s] = YAML.parse(::OpenAPI::Response.new(
            description: response.description || original_response.description,
            headers: original_response.headers || response.headers,
            links: original_response.links || response.links,
            content: original_response.content || response.content
          ).to_yaml)
        end
      end
    end

    ::OpenAPI::Generator::Helpers::ActionController::BODY_LIST.each do |method, value|
      op = ::OpenAPI::Generator::Controller::CONTROLLER_OPS[method]?
      next unless op
      request_body, schemas = value
      schemas.each do |content_type, schema|
        request_body.content.try(&.[content_type] = ::OpenAPI::MediaType.new(schema: schema))
      end
      unless op["requestBody"]?
        op.as_h[YAML::Any.new "requestBody"] = YAML.parse(request_body.to_yaml)
      end
    end
  end
end<|MERGE_RESOLUTION|>--- conflicted
+++ resolved
@@ -500,7 +500,6 @@
       ), type: {{type}}, schema: {{schema}})
   end
 
-<<<<<<< HEAD
   macro head(code = 200, description = nil, headers = nil, links = nil)
     {% status = code.is_a?(SymbolLiteral) ? STATUS_CODES[code] : code %}
 
@@ -563,8 +562,6 @@
     redirect_to(path: {{path}}, status: {{code}})
   end
 
-=======
->>>>>>> 9a23f5d8
   # Same as the ActionController method but without specifying any content and with automatic response inference.
   macro respond_without_body(code = 200, description = nil, headers = nil, links = nil)
     respond_without_body(code: {{code}}, response: ::OpenAPI::Generator::Helpers::ActionController.init_openapi_response(
