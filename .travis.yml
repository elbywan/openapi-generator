--- conflicted
+++ resolved
@@ -2,21 +2,4 @@
   - docker
 
 script:
-<<<<<<< HEAD
-  - crystal tool format --check
-  - crystal spec ./spec/core
-
-  - rm shard.yml && rm shard.lock && cp shard.amber.yml ./shard.yml && shards install
-  - crystal spec ./spec/helpers/amber_spec.cr
-  - crystal spec ./spec/providers/amber_spec.cr
-
-  - rm shard.yml && rm shard.lock && cp shard.lucky.yml ./shard.yml && shards install
-  - crystal spec ./spec/helpers/lucky_spec.cr
-  - crystal spec ./spec/providers/lucky_spec.cr
-
-  - rm shard.yml && rm shard.lock && cp shard.spider-gazelle.yml ./shard.yml && shards install
-  - crystal spec ./spec/helpers/spider-gazelle_spec.cr
-  - crystal spec ./spec/providers/spider-gazelle_spec.cr
-=======
-  - docker build ./ -t openapi_gen && docker run openapi_gen
->>>>>>> 41b69f14
+  - docker build ./ -t openapi_gen && docker run openapi_gen