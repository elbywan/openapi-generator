# :nodoc:
# Define a `self.to_openapi_schema` method for the Array class.
class Array(T)
  # Converts an Array to an OpenAPI schema.
  def self.to_openapi_schema
    schema_items = uninitialized OpenAPI::Schema | OpenAPI::Reference

    {% begin %}
      {% array_types = T.union_types %}

      ::OpenAPI::Generator::Serializable.generate_schema(
        schema_items,
        types: {{array_types}},
      )
    {% end %}

    OpenAPI::Schema.new(
      type: "array",
      items: schema_items
    )
  end
end

# :nodoc:
# Define a `self.to_openapi_schema` method for the Tuple struct.
#
# OpenAPI 3.0 does not support tuples (3.1 does), so we serialize it into a fixed bounds array.
# see: https://github.com/OAI/OpenAPI-Specification/issues/1026
struct Tuple
  def self.to_openapi_schema
    schema_items = uninitialized OpenAPI::Schema | OpenAPI::Reference

    {% begin %}
      {% types = [] of Types %}
      {% for i in 0...T.size %}
        {% for t in T[i].union_types %}
          {% types << t %}
        {% end %}
      {% end %}

      ::OpenAPI::Generator::Serializable.generate_schema(
        schema_items,
        types: {{ types }},
      )
    {% end %}

    OpenAPI::Schema.new(
      type: "array",
      items: schema_items,
      min_items: {{ T.size }},
      max_items: {{ T.size }}
    )
  end
end

# :nodoc:
# Define a `self.to_openapi_schema` method for the Hash class.
class Hash(K, V)
  # Returns the OpenAPI schema associated with the Hash.
  def self.to_openapi_schema
    additional_properties = uninitialized (OpenAPI::Schema | OpenAPI::Reference | Bool)?

    {% begin %}
      {% value_types = V.union_types %}

      ::OpenAPI::Generator::Serializable.generate_schema(
        additional_properties,
        types: {{value_types}},
      )
    {% end %}

    OpenAPI::Schema.new(
      type: "object",
      additional_properties: additional_properties
    )
  end
end

# :nodoc:
# Define a `self.to_openapi_schema` method for the NamedTuple struct.
struct NamedTuple
  # Returns the OpenAPI schema associated with the NamedTuple.
  def self.to_openapi_schema
    schema = OpenAPI::Schema.new(
      type: "object",
      properties: Hash(String, (OpenAPI::Schema | OpenAPI::Reference)).new,
      required: [] of String
    )

    {% begin %}
      {% for key, value in T %}
        {% types = value.union_types %}
        ::OpenAPI::Generator::Serializable.generate_schema(
          schema,
          types: {{types}},
          schema_key: {{key}}
        )
      {% end %}
    {% end %}

    schema
  end
end

# :nodoc:
class String
  # :nodoc:
  def self.to_openapi_schema
    OpenAPI::Schema.new(
      type: "string"
    )
  end
end

# :nodoc:
abstract struct Number
  # :nodoc:
  def self.to_openapi_schema
    OpenAPI::Schema.new(
      type: "number"
    )
  end
end

# :nodoc:
abstract struct Int
  # :nodoc:
  def self.to_openapi_schema
    OpenAPI::Schema.new(
      type: "integer"
    )
  end
end

# :nodoc:
struct Bool
  # :nodoc:
  def self.to_openapi_schema
    OpenAPI::Schema.new(
      type: "boolean"
    )
  end
end

# :nodoc:
<<<<<<< HEAD
# Define a `self.to_openapi_schema` method for the Time struct.
struct Time
  # Converts a Time data to an OpenAPI date-time format.
  # https://swagger.io/docs/specification/data-models/data-types/
  # :nodoc:
  def self.to_openapi_schema
    OpenAPI::Schema.new(
      type: "string",
      format: "date-time"
=======
# Define a `self.to_openapi_schema` method for the enum.
struct Enum
  def self.to_openapi_schema
    OpenAPI::Schema.new(
      title: {{@type.name.id.stringify.split("::").join("_")}},
      type: "integer",
      enum: self.values.map(&.to_i)
>>>>>>> d2a42521
    )
  end
end

module OpenAPI
  # :nodoc:
  # Used to declare path parameters.
  struct Operation
    setter parameters
  end

  # :nodoc:
  class Schema
    setter read_only
    setter write_only
  end

  # :nodoc:
  struct Response
    setter content
  end

  # :nodoc:
  struct Components
    setter schemas
  end
end<|MERGE_RESOLUTION|>--- conflicted
+++ resolved
@@ -143,7 +143,6 @@
 end
 
 # :nodoc:
-<<<<<<< HEAD
 # Define a `self.to_openapi_schema` method for the Time struct.
 struct Time
   # Converts a Time data to an OpenAPI date-time format.
@@ -153,7 +152,10 @@
     OpenAPI::Schema.new(
       type: "string",
       format: "date-time"
-=======
+    )
+  end
+end
+
 # Define a `self.to_openapi_schema` method for the enum.
 struct Enum
   def self.to_openapi_schema
@@ -161,7 +163,6 @@
       title: {{@type.name.id.stringify.split("::").join("_")}},
       type: "integer",
       enum: self.values.map(&.to_i)
->>>>>>> d2a42521
     )
   end
 end
