--- conflicted
+++ resolved
@@ -38,10 +38,6 @@
     # helper_spec file + this file
     route_mappings.should eq [
       {"get", "/hello", "HelperSpecActionController::index", [] of String},
-<<<<<<< HEAD
-      {"post", "/hello", "HelperSpecActionController::create", [] of String},
-=======
->>>>>>> 9ddc1b4a
       {"get", "/{id}", "ProviderSpecActionController::show", ["id"]},
       {"post", "/hello", "HelperSpecActionController::create", [] of String},
     ]
