name: openapi-generator
version: 0.4.0
targets:
  openapi-generator:
    main: src/openapi-generator.cr

authors:
  - elbywan <elbywan@hotmail.com>

crystal: 0.35.1

dependencies:
  open_api:
    github: elbywan/open_api.cr
    commit: 7ad39e980ff64dfa88414ca0d2c8515159ab51ae

# development_dependencies:
<<<<<<< HEAD
#   action-controller:
#     github: spider-gazelle/action-controller
#     branch: feat/routes
#   amber:
#     github: amberframework/amber
#     version: ~> 0.35.0
#   lucky:
#     github: luckyframework/lucky
#     version: ~> 0.24.0
=======
  # amber:
  #   github: amberframework/amber
  #   version: ~> 0.36.0
  # lucky:
  #   github: luckyframework/lucky
  #   version: ~> 0.24.0
>>>>>>> 41b69f14

license: MIT<|MERGE_RESOLUTION|>--- conflicted
+++ resolved
@@ -15,23 +15,14 @@
     commit: 7ad39e980ff64dfa88414ca0d2c8515159ab51ae
 
 # development_dependencies:
-<<<<<<< HEAD
 #   action-controller:
 #     github: spider-gazelle/action-controller
 #     branch: feat/routes
 #   amber:
 #     github: amberframework/amber
-#     version: ~> 0.35.0
+#     version: ~> 0.36.0
 #   lucky:
 #     github: luckyframework/lucky
 #     version: ~> 0.24.0
-=======
-  # amber:
-  #   github: amberframework/amber
-  #   version: ~> 0.36.0
-  # lucky:
-  #   github: luckyframework/lucky
-  #   version: ~> 0.24.0
->>>>>>> 41b69f14
 
 license: MIT